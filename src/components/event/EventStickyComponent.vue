--- conflicted
+++ resolved
@@ -64,22 +64,11 @@
       </div>
       <div class="col col-12 col-md-4 row q-gutter-md justify-end no-wrap">
         <div class="column" v-if="useEventStore().getterUserIsAttendee()">
-<<<<<<< HEAD
-          <div class="text-subtitle1 text-bold" v-if="event.attendee?.status === EventAttendeeStatus.Confirmed">You're
-            going!</div>
-          <div class="text-subtitle1 text-bold" v-if="event.attendee?.status === EventAttendeeStatus.Pending">You're
-            pending!</div>
-          <div class="text-subtitle1 text-bold" v-if="event.attendee?.status === EventAttendeeStatus.Waitlist">You're on
-            the waitlist!</div>
-          <div class="text-subtitle1 text-bold" v-if="event.attendee?.status === EventAttendeeStatus.Rejected">You're
-            rejected!</div>
-=======
           <div class="text-subtitle1 text-bold" v-if="event.attendee?.status === EventAttendeeStatus.Confirmed">You're going!</div>
           <div class="text-subtitle1 text-bold" v-if="event.attendee?.status === EventAttendeeStatus.Pending">You're pending!</div>
           <div class="text-subtitle1 text-bold" v-if="event.attendee?.status === EventAttendeeStatus.Waitlist">You're on the waitlist!</div>
           <div class="text-subtitle1 text-bold" v-if="event.attendee?.status === EventAttendeeStatus.Rejected">You're rejected!</div>
           <div class="text-subtitle1 text-bold" v-if="event.attendee?.status === EventAttendeeStatus.Cancelled">You're cancelled!</div>
->>>>>>> 6d7e20a2
           <div><q-btn data-cy="event-edit-attendance-button" @click="onEditAttendenceClick" no-caps size="md"
               padding="none" flat color="primary" label="Edit RSVP" /></div>
         </div>
