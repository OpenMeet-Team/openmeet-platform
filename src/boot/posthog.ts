--- conflicted
+++ resolved
@@ -1,60 +1,21 @@
-<<<<<<< HEAD
-import { posthog } from 'posthog-js'
-=======
-import { PostHog } from 'posthog-js'
 import { useAuthStore } from '../stores/auth-store'
->>>>>>> 1da48693
 import { Router } from 'vue-router'
+import posthog from 'posthog-js'
 
 export default async ({ router }: { router: Router }) => {
-<<<<<<< HEAD
-  // Wait for config to be available
-  // const waitForConfig = new Promise<string>((resolve) => {
-  //   if (window.APP_CONFIG?.APP_POSTHOG_KEY) {
-  //     resolve(window.APP_CONFIG.APP_POSTHOG_KEY)
-  //     return
-  //   }
+  const POSTHOG_KEY = process.env.APP_POSTHOG_KEY
 
-  //   document.addEventListener('DOMContentLoaded', () => {
-  //     resolve(window.APP_CONFIG?.APP_POSTHOG_KEY)
-  //   })
-  // })
-
-  // const POSTHOG_KEY = await waitForConfig
-  const POSTHOG_KEY = process.env.APP_POSTHOG_KEY
-=======
-  // Wait for config with timeout
-  let attempts = 0
-  const maxAttempts = 20 // 1 second total (20 * 50ms)
-
-  while (!window.APP_CONFIG?.APP_POSTHOG_KEY && attempts < maxAttempts) {
-    await new Promise(resolve => setTimeout(resolve, 50))
-    attempts++
-  }
-
-  const POSTHOG_KEY = window.APP_CONFIG?.APP_POSTHOG_KEY
-
->>>>>>> 1da48693
   if (!POSTHOG_KEY) {
     console.warn('PostHog key not found in config after timeout. Analytics will be disabled.')
     return
   }
 
-<<<<<<< HEAD
-  // const module = await import('posthog-js')
-  // posthog = module.default
-  posthog.init(POSTHOG_KEY as string, {
-    api_host: 'https://us.i.posthog.com'
-=======
-  const module = await import('posthog-js')
-  posthog = module.default
   posthog.init(POSTHOG_KEY, {
     debug: false,
     api_host: 'https://us.i.posthog.com',
     person_profiles: 'identified_only'
->>>>>>> 1da48693
   })
-  posthog.group('tenant_id', window.APP_CONFIG?.APP_TENANT_ID as string)
+  posthog.group('tenant_id', process.env.APP_TENANT_ID as string)
 
   const authStore = useAuthStore()
   if (authStore.getUser) {
