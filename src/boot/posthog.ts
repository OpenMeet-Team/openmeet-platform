--- conflicted
+++ resolved
@@ -1,15 +1,10 @@
-<<<<<<< HEAD
 import { useAuthStore } from '../stores/auth-store'
-=======
-import { PostHog } from 'posthog-js'
->>>>>>> be17d157
 import { Router } from 'vue-router'
 import posthog from 'posthog-js'
 
-<<<<<<< HEAD
+const POSTHOG_KEY = process.env.APP_POSTHOG_KEY
+
 export default async ({ router }: { router: Router }) => {
-  const POSTHOG_KEY = process.env.APP_POSTHOG_KEY
-
   if (typeof window === 'undefined') {
     // Exit if not running in a browser environment
     return
@@ -18,9 +13,8 @@
   if (!POSTHOG_KEY) {
     console.warn('PostHog key not found in config after timeout. Analytics will be disabled.')
     return
-=======
-export default ({ router }: { router: Router }) => {
-  // Initialize PostHog asynchronously without blocking
+  }
+
   initPostHogWhenReady(router)
   return router
 }
@@ -28,15 +22,15 @@
 async function initPostHogWhenReady (router: Router) {
   try {
     // Check if config is already available
-    if (window.APP_CONFIG?.APP_POSTHOG_KEY) {
-      await initPostHog(window.APP_CONFIG.APP_POSTHOG_KEY, router)
+    if (POSTHOG_KEY) {
+      await initPostHog(POSTHOG_KEY, router)
       return
     }
 
     // If not, wait for DOMContentLoaded
     const onLoad = () => {
-      if (window.APP_CONFIG?.APP_POSTHOG_KEY) {
-        initPostHog(window.APP_CONFIG.APP_POSTHOG_KEY, router)
+      if (POSTHOG_KEY) {
+        initPostHog(POSTHOG_KEY, router)
       } else {
         console.warn('PostHog key not found. Analytics disabled.')
       }
@@ -46,12 +40,11 @@
     document.addEventListener('DOMContentLoaded', onLoad)
   } catch (error) {
     console.warn('Failed to initialize PostHog:', error)
->>>>>>> be17d157
   }
 }
 
-<<<<<<< HEAD
-  posthog.init(POSTHOG_KEY, {
+async function initPostHog (key: string, router: Router) {
+  posthog.init(key, {
     debug: false,
     api_host: 'https://us.i.posthog.com',
     person_profiles: 'identified_only'
@@ -65,14 +58,6 @@
       name: authStore.getUser.name
     })
   }
-=======
-async function initPostHog (key: string, router: Router) {
-  const module = await import('posthog-js')
-  posthog = module.default
-  posthog.init(key, {
-    api_host: 'https://us.i.posthog.com'
-  })
->>>>>>> be17d157
 
   router.afterEach((to) => {
     if (!to.path.includes('/auth/bluesky/callback')) {
